--- conflicted
+++ resolved
@@ -21,15 +21,11 @@
     ttl_file_path: Union[str, Path],
     ttl_stream_name: str,
     behavior_file_path: Union[str, Path],
-<<<<<<< HEAD
-    nwbfile_path: Union[str, Path],
-=======
     motion_corrected_imaging_file_path: Optional[Union[str, Path]] = None,
     frame_indices: Optional[List[int]] = None,
     nwbfile_path: Optional[Union[str, Path]] = None,
     nwbfile: Optional[NWBFile] = None,
     behavior_avi_file_path: Union[str, Path] = None,
->>>>>>> 1543bee1
     sampling_frequency: float = None,
     stub_test: bool = False,
 ) -> NWBFile:
