"""Primary script to run to convert an entire session for of data using the NWBConverter."""

from pathlib import Path
from typing import Union

from dateutil import tz
from neuroconv.utils import load_dict_from_file, dict_deep_update

from howe_lab_to_nwb.vu2024 import Vu2024NWBConverter
from howe_lab_to_nwb.vu2024.extractors.bioformats_utils import extract_ome_metadata, parse_ome_metadata
from howe_lab_to_nwb.vu2024.utils import get_fiber_locations
from howe_lab_to_nwb.vu2024.utils.add_fiber_photometry import update_fiber_photometry_metadata


def single_wavelength_session_to_nwb(
    raw_imaging_file_path: Union[str, Path],
    raw_fiber_photometry_file_path: Union[str, Path],
    fiber_locations_file_path: Union[str, Path],
    excitation_wavelength_in_nm: int,
    indicator: str,
    ttl_file_path: Union[str, Path],
    motion_corrected_imaging_file_path: Union[str, Path],
    behavior_file_path: Union[str, Path],
    nwbfile_path: Union[str, Path],
    behavior_avi_file_path: Union[str, Path] = None,
    sampling_frequency: float = None,
    stub_test: bool = False,
):
    """
    Convert a session of data to NWB format.

    Parameters
    ----------
    raw_imaging_file_path : Union[str, Path]
        The path to the .cxd file containing the raw imaging data.
    raw_fiber_photometry_file_path : Union[str, Path]
        The path to the .mat file containing the raw fiber photometry data.
    fiber_locations_file_path : Union[str, Path]
        The path to the .xlsx file containing the fiber locations.
    excitation_wavelength_in_nm : int
        The excitation wavelength in nm.
    indicator : str
        The name of the indicator used for the fiber photometry recording.
    ttl_file_path : Union[str, Path]
        The path to the .mat file containing the TTL signals.
    motion_corrected_imaging_file_path : Union[str, Path]
        The path to the .tif file containing the motion corrected imaging data.
    behavior_file_path : Union[str, Path]
        The path to the .mat file containing the processed behavior data.
    nwbfile_path : Union[str, Path]
        The path to the NWB file to be created.
    behavior_avi_file_path : Union[str, Path], optional
        The path to the .avi file containing the behavior camera recording. optional
    sampling_frequency : float, optional
        The sampling frequency of the data. If None, the sampling frequency will be read from the .cxd file.
        If missing from the file, the sampling frequency must be provided.
    stub_test : bool, optional
        Whether to run a stub test, by default False.
    """

    raw_fiber_photometry_file_path = Path(raw_fiber_photometry_file_path)

    source_data = dict()
    conversion_options = dict()

    # Add raw imaging data
    imaging_source_data = dict(file_path=str(raw_imaging_file_path))
    if sampling_frequency is not None:
        imaging_source_data.update(sampling_frequency=sampling_frequency)
    source_data.update(dict(Imaging=imaging_source_data))

    # Add raw fiber photometry
    source_data.update(
        dict(
            FiberPhotometry=dict(
                file_path=str(raw_fiber_photometry_file_path),
                ttl_file_path=str(ttl_file_path),
            )
        )
    )
    conversion_options.update(dict(FiberPhotometry=dict(stub_test=stub_test)))
    conversion_options.update(dict(Imaging=dict(stub_test=stub_test, photon_series_index=0)))

    # We need the sampling frequency from the raw imaging data
    if sampling_frequency is None:
        ome_metadata = extract_ome_metadata(file_path=raw_imaging_file_path)
        parsed_metadata = parse_ome_metadata(metadata=ome_metadata)
        sampling_frequency = parsed_metadata["sampling_frequency"]

    # Add motion corrected imaging data
    source_data.update(
        dict(
            ProcessedImaging=dict(
                file_path=str(motion_corrected_imaging_file_path), sampling_frequency=sampling_frequency
            )
        )
    )
    conversion_options.update(
        dict(ProcessedImaging=dict(stub_test=stub_test, photon_series_index=1, parent_container="processing/ophys"))
    )

    # Add fiber locations
    fiber_locations_metadata = get_fiber_locations(fiber_locations_file_path)
    conversion_options.update(
        dict(FiberPhotometry=dict(stub_test=stub_test, fiber_locations_metadata=fiber_locations_metadata))
    )

<<<<<<< HEAD
    # Add ROI segmentation
    accepted_list = [fiber_ind for fiber_ind, fiber in enumerate(fiber_locations_metadata) if fiber["location"] != ""]
    roi_source_data = dict(
        file_path=str(raw_fiber_photometry_file_path),
        sampling_frequency=sampling_frequency,
        accepted_list=accepted_list,
    )
    source_data.update(dict(Segmentation=roi_source_data))
    conversion_options.update(dict(Segmentation=dict(stub_test=stub_test)))
=======
    # Add behavior
    source_data.update(dict(Behavior=dict(file_path=str(behavior_file_path))))
    conversion_options.update(dict(Behavior=dict(stub_test=stub_test)))

    # Add behavior camera recording
    if behavior_avi_file_path is not None:
        source_data.update(dict(Video=dict(file_paths=[str(behavior_avi_file_path)])))
        conversion_options.update(dict(Video=dict(stub_test=stub_test)))
>>>>>>> 4c51b520

    converter = Vu2024NWBConverter(source_data=source_data)

    # Add datetime to conversion
    metadata = converter.get_metadata()
    session_start_time = metadata["NWBFile"]["session_start_time"]
    tzinfo = tz.gettz("US/Eastern")
    metadata["NWBFile"].update(session_start_time=session_start_time.replace(tzinfo=tzinfo))

    # Update default metadata with the editable in the corresponding yaml file
    editable_metadata_path = Path(__file__).parent / "metadata" / "vu2024_general_metadata.yaml"
    editable_metadata = load_dict_from_file(editable_metadata_path)
    metadata = dict_deep_update(metadata, editable_metadata)

    fiber_photometry_metadata = load_dict_from_file(
        Path(__file__).parent / "metadata" / "vu2024_fiber_photometry_metadata.yaml"
    )
    fiber_photometry_metadata = update_fiber_photometry_metadata(
        metadata=fiber_photometry_metadata,
        excitation_wavelength_in_nm=excitation_wavelength_in_nm,
        indicator=indicator,
    )

    metadata = dict_deep_update(metadata, fiber_photometry_metadata)

    ophys_metadata = load_dict_from_file(Path(__file__).parent / "metadata" / "vu2024_ophys_metadata.yaml")
    metadata = dict_deep_update(metadata, ophys_metadata)

    # Run conversion
    converter.run_conversion(
        metadata=metadata, nwbfile_path=nwbfile_path, conversion_options=conversion_options, overwrite=True
    )


if __name__ == "__main__":

    # Parameters for conversion
    raw_imaging_file_path = Path("/Volumes/t7-ssd/Howe/DL18/211110/Data00217.cxd")
    raw_fiber_photometry_file_path = Path("/Volumes/t7-ssd/Howe/DL18/211110/Data00217_crop_MC_ROIs.mat")
    ttl_file_path = Path("/Volumes/t7-ssd/Howe/DL18/211110/GridDL-18_2021.11.10_16.12.31.mat")
    fiber_locations_file_path = Path("/Volumes/t7-ssd/Howe/DL18/DL18_fiber_locations.xlsx")
    motion_corrected_imaging_file_path = Path("/Volumes/t7-ssd/Howe/DL18/211110/Data00217_crop_MC.tif")
    behavior_file_path = Path("/Volumes/t7-ssd/Howe/DL18/211110/GridDL-18_2021.11.10_16.12.31_ttlIn1_movie1.mat")
    # optional
    behavior_camera_recording = Path("/Volumes/t7-ssd/Howe/DL18/211110/DL18-lick-11102021161113-0000.avi")

    # The sampling frequency of the raw imaging data must be provided when it cannot be extracted from the .cxd file
    sampling_frequency = None

    excitation_wavelength_in_nm = 470
    indicator = "dLight1.3b"

    nwbfile_path = Path("/Volumes/t7-ssd/Howe/nwbfiles/ROIs_GridDL-18_211110.nwb")
    stub_test = True

    single_wavelength_session_to_nwb(
        raw_imaging_file_path=raw_imaging_file_path,
        raw_fiber_photometry_file_path=raw_fiber_photometry_file_path,
        ttl_file_path=ttl_file_path,
        fiber_locations_file_path=fiber_locations_file_path,
        excitation_wavelength_in_nm=excitation_wavelength_in_nm,
        indicator=indicator,
        motion_corrected_imaging_file_path=motion_corrected_imaging_file_path,
        behavior_file_path=behavior_file_path,
        behavior_avi_file_path=behavior_camera_recording,
        nwbfile_path=nwbfile_path,
        sampling_frequency=sampling_frequency,
        stub_test=stub_test,
    )<|MERGE_RESOLUTION|>--- conflicted
+++ resolved
@@ -105,7 +105,6 @@
         dict(FiberPhotometry=dict(stub_test=stub_test, fiber_locations_metadata=fiber_locations_metadata))
     )
 
-<<<<<<< HEAD
     # Add ROI segmentation
     accepted_list = [fiber_ind for fiber_ind, fiber in enumerate(fiber_locations_metadata) if fiber["location"] != ""]
     roi_source_data = dict(
@@ -115,7 +114,7 @@
     )
     source_data.update(dict(Segmentation=roi_source_data))
     conversion_options.update(dict(Segmentation=dict(stub_test=stub_test)))
-=======
+
     # Add behavior
     source_data.update(dict(Behavior=dict(file_path=str(behavior_file_path))))
     conversion_options.update(dict(Behavior=dict(stub_test=stub_test)))
@@ -124,7 +123,6 @@
     if behavior_avi_file_path is not None:
         source_data.update(dict(Video=dict(file_paths=[str(behavior_avi_file_path)])))
         conversion_options.update(dict(Video=dict(stub_test=stub_test)))
->>>>>>> 4c51b520
 
     converter = Vu2024NWBConverter(source_data=source_data)
 
@@ -177,7 +175,7 @@
     excitation_wavelength_in_nm = 470
     indicator = "dLight1.3b"
 
-    nwbfile_path = Path("/Volumes/t7-ssd/Howe/nwbfiles/ROIs_GridDL-18_211110.nwb")
+    nwbfile_path = Path("/Volumes/t7-ssd/Howe/nwbfiles/GridDL-18_211110.nwb")
     stub_test = True
 
     single_wavelength_session_to_nwb(
