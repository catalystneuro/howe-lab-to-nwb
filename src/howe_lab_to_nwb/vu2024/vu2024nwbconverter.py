--- conflicted
+++ resolved
@@ -26,7 +26,6 @@
 
         return metadata_schema
 
-<<<<<<< HEAD
     def get_metadata(self) -> DeepDict:
         metadata = super().get_metadata()
 
@@ -37,12 +36,11 @@
         metadata["Ophys"]["TwoPhotonSeries"] = imaging_interface_metadata["Ophys"]["TwoPhotonSeries"]
 
         return metadata
-=======
+
     def temporally_align_data_interfaces(self):
         imaging = self.data_interface_objects["Imaging"]
         fiber_photometry = self.data_interface_objects["FiberPhotometry"]
         # Use the timestamps from the fiber photometry interface for the imaging data
         # The timestamps from the fiber photometry data is from the TTL signals
         fiber_photometry_timestamps = fiber_photometry.get_timestamps()
-        imaging.set_aligned_timestamps(aligned_timestamps=fiber_photometry_timestamps)
->>>>>>> cf86199a
+        imaging.set_aligned_timestamps(aligned_timestamps=fiber_photometry_timestamps)